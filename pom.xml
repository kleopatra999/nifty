<?xml version="1.0" encoding="UTF-8"?>
<!--

Copyright (C) 2012 Facebook, Inc.

Licensed under the Apache License, Version 2.0 (the "License");
you may not use this file except in compliance with the License.
You may obtain a copy of the License at

http://www.apache.org/licenses/LICENSE-2.0

Unless required by applicable law or agreed to in writing, software
distributed under the License is distributed on an "AS IS" BASIS,
WITHOUT WARRANTIES OR CONDITIONS OF ANY KIND, either express or implied.
See the License for the specific language governing permissions and
limitations under the License.

-->
<project xmlns="http://maven.apache.org/POM/4.0.0"
         xmlns:xsi="http://www.w3.org/2001/XMLSchema-instance"
         xsi:schemaLocation="http://maven.apache.org/POM/4.0.0 http://maven.apache.org/xsd/maven-4.0.0.xsd">
    <modelVersion>4.0.0</modelVersion>

    <parent>
        <groupId>com.facebook</groupId>
        <artifactId>facebook-oss-pom</artifactId>
        <version>1-SNAPSHOT</version>
    </parent>

    <groupId>com.facebook.nifty</groupId>
    <artifactId>nifty-parent</artifactId>
    <version>0.0.2-SNAPSHOT</version>
    <packaging>pom</packaging>

    <modules>
        <module>nifty-core</module>
        <module>nifty-client</module>
        <module>nifty-examples</module>
        <module>nifty-load-tester</module>
    </modules>
    
    <properties>
        <!-- Nifty actually can not build with the 1.6 compiler because -->
        <!-- it dependends on airlift, which is 1.7 only.               -->
        <!-- <project.build.targetJdk>1.6</project.build.targetJdk>     -->

        <fb.check.fail-pmd>false</fb.check.fail-pmd>
        <fb.check.fail-findbugs>false</fb.check.fail-findbugs>

        <dep.airlift.version>0.66</dep.airlift.version>
    </properties>

    <url>https://facebook.github.com/nifty</url>
    <inceptionYear>2012</inceptionYear>

    <developers>
        <developer>
            <id>jaxlaw</id>
            <name>Jax Law</name>
            <email>jaxlaw@fb.com</email>
        </developer>
        <developer>
            <id>andrewcox</id>
            <name>Andrew Cox</name>
            <email>andrewcox@fb.com</email>
        </developer>
    </developers>

    <scm>
        <connection>scm:git:git@github.com:facebook/nifty.git</connection>
        <developerConnection>scm:git:git@github.com:facebook/nifty.git</developerConnection>
        <url>https://github.com/facebook/nifty</url>
    </scm>

    <distributionManagement>
      <site>
	<id>github-project-site</id>
	<url>gitsite:git@github.com/facebook/nifty.git</url>
      </site>
    </distributionManagement>

    <dependencyManagement>
        <dependencies>
            <dependency>
                <groupId>com.facebook.nifty</groupId>
                <artifactId>nifty-core</artifactId>
                <version>${project.version}</version>
            </dependency>
            <dependency>
                <groupId>com.facebook.nifty</groupId>
                <artifactId>nifty-client</artifactId>
                <version>${project.version}</version>
            </dependency>
            <dependency>
                <groupId>com.facebook.nifty</groupId>
                <artifactId>nifty-examples</artifactId>
                <version>${project.version}</version>
            </dependency>
            <dependency>
                <groupId>com.facebook.nifty</groupId>
                <artifactId>nifty-load-tester</artifactId>
                <version>${project.version}</version>
            </dependency>

            <dependency>
                <groupId>org.apache.thrift</groupId>
                <artifactId>libthrift</artifactId>
                <version>0.8.0</version>
            </dependency>

            <dependency>
                <groupId>io.netty</groupId>
                <artifactId>netty</artifactId>
                <version>3.5.2.Final</version>
            </dependency>

            <dependency>
                <groupId>org.apache.httpcomponents</groupId>
                <artifactId>httpclient</artifactId>
                <version>4.1.2</version>
            </dependency>

            <dependency>
                <groupId>org.apache.httpcomponents</groupId>
                <artifactId>httpcore</artifactId>
                <version>4.1.4</version>
            </dependency>

            <dependency>
                <groupId>io.airlift</groupId>
                <artifactId>units</artifactId>
                <version>${dep.airlift.version}</version>
            </dependency>

            <dependency>
                <groupId>io.airlift</groupId>
                <artifactId>bootstrap</artifactId>
                <version>${dep.airlift.version}</version>
                <exclusions>
                    <exclusion>
                        <groupId>org.apache.httpcomponents</groupId>
                        <artifactId>httpcore</artifactId>
                    </exclusion>
                    <exclusion>
                        <groupId>org.apache.httpcomponents</groupId>
                        <artifactId>httpclient</artifactId>
                    </exclusion>
                    <exclusion>
                        <groupId>com.google.code.findbugs</groupId>
                        <artifactId>jsr305</artifactId>
                    </exclusion>
                </exclusions>
            </dependency>

            <dependency>
                <groupId>io.airlift</groupId>
                <artifactId>configuration</artifactId>
                <version>${dep.airlift.version}</version>
            </dependency>
        </dependencies>
    </dependencyManagement>

    <build>
<<<<<<< HEAD
        <plugins>
            <plugin>
                <groupId>org.apache.maven.plugins</groupId>
                <artifactId>maven-enforcer-plugin</artifactId>
                <version>1.0</version>
                <executions>
                    <execution>
                        <id>enforce-versions</id>
                        <goals>
                            <goal>enforce</goal>
                        </goals>
                        <configuration>
                            <rules>
                                <requireMavenVersion>
                                    <version>3.0.0</version>
                                </requireMavenVersion>
                                <requireJavaVersion>
                                    <version>1.7</version>
                                </requireJavaVersion>
                            </rules>
                        </configuration>
                    </execution>
                </executions>
            </plugin>

            <plugin>
                <groupId>org.apache.maven.plugins</groupId>
                <artifactId>maven-source-plugin</artifactId>
            </plugin>

            <plugin>
                <groupId>org.apache.maven.plugins</groupId>
                <artifactId>maven-jar-plugin</artifactId>
                <version>2.3.2</version>
            </plugin>
        </plugins>

=======
>>>>>>> f4c46927
        <pluginManagement>
            <plugins>
                <plugin>
                    <groupId>org.apache.maven.plugins</groupId>
<<<<<<< HEAD
                    <artifactId>maven-surefire-plugin</artifactId>
                    <version>2.8.1</version>
                    <configuration>
                      <forkMode>always</forkMode>
                    </configuration>
                </plugin>

                <plugin>
                    <groupId>org.apache.maven.plugins</groupId>
                    <artifactId>maven-source-plugin</artifactId>
                    <version>2.1.2</version>
                    <configuration>
                        <attach>true</attach>
                    </configuration>
=======
                    <artifactId>maven-shade-plugin</artifactId>
                    <version>2.0</version>
>>>>>>> f4c46927
                    <executions>
                        <execution>
                            <phase>package</phase>
                            <goals>
                                <goal>shade</goal>
                            </goals>
                        </execution>
                    </executions>
                </plugin>
<<<<<<< HEAD

                <plugin>
                    <groupId>org.apache.maven.plugins</groupId>
                    <artifactId>maven-compiler-plugin</artifactId>
                    <version>2.3.2</version>
                    <configuration>
                        <source>1.7</source>
                        <target>1.7</target>
                    </configuration>
                </plugin>

                <plugin>
                    <groupId>org.codehaus.mojo</groupId>
                    <artifactId>findbugs-maven-plugin</artifactId>
                    <version>2.3.2</version>
                    <configuration>
                        <findbugsXmlOutput>true</findbugsXmlOutput>
                        <findbugsXmlWithMessages>true</findbugsXmlWithMessages>
                        <xmlOutput>true</xmlOutput>
                    </configuration>
                </plugin>

                <plugin>
                    <groupId>org.codehaus.mojo</groupId>
                    <artifactId>cobertura-maven-plugin</artifactId>
                    <version>2.4</version>
                    <configuration>
                        <formats>
                            <format>xml</format>
                        </formats>
                    </configuration>
                </plugin>

                <plugin>
                    <groupId>org.apache.maven.plugins</groupId>
                    <artifactId>maven-install-plugin</artifactId>
                    <version>2.3.1</version>
                </plugin>

                <plugin>
                    <groupId>org.apache.maven.plugins</groupId>
                    <artifactId>maven-resources-plugin</artifactId>
                    <version>2.4.3</version>
                </plugin>

                <plugin>
                    <groupId>org.apache.maven.plugins</groupId>
                    <artifactId>maven-deploy-plugin</artifactId>
                    <version>2.5</version>
                </plugin>

                <plugin>
                    <groupId>org.apache.maven.plugins</groupId>
                    <artifactId>maven-javadoc-plugin</artifactId>
                    <version>2.8</version>
                    <executions>
                        <execution>
                            <id>attach-javadocs</id>
                            <goals>
                                <goal>jar</goal>
                            </goals>
                        </execution>
                    </executions>
                </plugin>

                <plugin>
                    <groupId>org.apache.maven.plugins</groupId>
                    <artifactId>maven-release-plugin</artifactId>
                    <version>2.1</version>
                    <configuration>
                        <mavenExecutorId>forked-path</mavenExecutorId>
                        <useReleaseProfile>false</useReleaseProfile>
                        <pushChanges>false</pushChanges>
                        <localCheckout>true</localCheckout>
                        <autoVersionSubmodules>true</autoVersionSubmodules>
                    </configuration>
                </plugin>

                <!--
                  Do a license check by running       : mvn license:check
                  Update the license check by running : mvn license:format
                -->
                <plugin>
                    <groupId>com.mycila.maven-license-plugin</groupId>
                    <artifactId>maven-license-plugin</artifactId>
                    <version>1.9.0</version>
                    <configuration>
                        <header>license-header.txt</header>
                        <excludes>
                            <exclude>**/*.md</exclude>
                            <exclude>.*/**</exclude>
                            <exclude>license.txt</exclude>
                        </excludes>
                    </configuration>
                </plugin>
=======
>>>>>>> f4c46927
            </plugins>
        </pluginManagement>
    </build>
</project><|MERGE_RESOLUTION|>--- conflicted
+++ resolved
@@ -161,69 +161,12 @@
     </dependencyManagement>
 
     <build>
-<<<<<<< HEAD
-        <plugins>
-            <plugin>
-                <groupId>org.apache.maven.plugins</groupId>
-                <artifactId>maven-enforcer-plugin</artifactId>
-                <version>1.0</version>
-                <executions>
-                    <execution>
-                        <id>enforce-versions</id>
-                        <goals>
-                            <goal>enforce</goal>
-                        </goals>
-                        <configuration>
-                            <rules>
-                                <requireMavenVersion>
-                                    <version>3.0.0</version>
-                                </requireMavenVersion>
-                                <requireJavaVersion>
-                                    <version>1.7</version>
-                                </requireJavaVersion>
-                            </rules>
-                        </configuration>
-                    </execution>
-                </executions>
-            </plugin>
-
-            <plugin>
-                <groupId>org.apache.maven.plugins</groupId>
-                <artifactId>maven-source-plugin</artifactId>
-            </plugin>
-
-            <plugin>
-                <groupId>org.apache.maven.plugins</groupId>
-                <artifactId>maven-jar-plugin</artifactId>
-                <version>2.3.2</version>
-            </plugin>
-        </plugins>
-
-=======
->>>>>>> f4c46927
         <pluginManagement>
             <plugins>
                 <plugin>
                     <groupId>org.apache.maven.plugins</groupId>
-<<<<<<< HEAD
-                    <artifactId>maven-surefire-plugin</artifactId>
-                    <version>2.8.1</version>
-                    <configuration>
-                      <forkMode>always</forkMode>
-                    </configuration>
-                </plugin>
-
-                <plugin>
-                    <groupId>org.apache.maven.plugins</groupId>
-                    <artifactId>maven-source-plugin</artifactId>
-                    <version>2.1.2</version>
-                    <configuration>
-                        <attach>true</attach>
-                    </configuration>
-=======
                     <artifactId>maven-shade-plugin</artifactId>
                     <version>2.0</version>
->>>>>>> f4c46927
                     <executions>
                         <execution>
                             <phase>package</phase>
@@ -233,104 +176,6 @@
                         </execution>
                     </executions>
                 </plugin>
-<<<<<<< HEAD
-
-                <plugin>
-                    <groupId>org.apache.maven.plugins</groupId>
-                    <artifactId>maven-compiler-plugin</artifactId>
-                    <version>2.3.2</version>
-                    <configuration>
-                        <source>1.7</source>
-                        <target>1.7</target>
-                    </configuration>
-                </plugin>
-
-                <plugin>
-                    <groupId>org.codehaus.mojo</groupId>
-                    <artifactId>findbugs-maven-plugin</artifactId>
-                    <version>2.3.2</version>
-                    <configuration>
-                        <findbugsXmlOutput>true</findbugsXmlOutput>
-                        <findbugsXmlWithMessages>true</findbugsXmlWithMessages>
-                        <xmlOutput>true</xmlOutput>
-                    </configuration>
-                </plugin>
-
-                <plugin>
-                    <groupId>org.codehaus.mojo</groupId>
-                    <artifactId>cobertura-maven-plugin</artifactId>
-                    <version>2.4</version>
-                    <configuration>
-                        <formats>
-                            <format>xml</format>
-                        </formats>
-                    </configuration>
-                </plugin>
-
-                <plugin>
-                    <groupId>org.apache.maven.plugins</groupId>
-                    <artifactId>maven-install-plugin</artifactId>
-                    <version>2.3.1</version>
-                </plugin>
-
-                <plugin>
-                    <groupId>org.apache.maven.plugins</groupId>
-                    <artifactId>maven-resources-plugin</artifactId>
-                    <version>2.4.3</version>
-                </plugin>
-
-                <plugin>
-                    <groupId>org.apache.maven.plugins</groupId>
-                    <artifactId>maven-deploy-plugin</artifactId>
-                    <version>2.5</version>
-                </plugin>
-
-                <plugin>
-                    <groupId>org.apache.maven.plugins</groupId>
-                    <artifactId>maven-javadoc-plugin</artifactId>
-                    <version>2.8</version>
-                    <executions>
-                        <execution>
-                            <id>attach-javadocs</id>
-                            <goals>
-                                <goal>jar</goal>
-                            </goals>
-                        </execution>
-                    </executions>
-                </plugin>
-
-                <plugin>
-                    <groupId>org.apache.maven.plugins</groupId>
-                    <artifactId>maven-release-plugin</artifactId>
-                    <version>2.1</version>
-                    <configuration>
-                        <mavenExecutorId>forked-path</mavenExecutorId>
-                        <useReleaseProfile>false</useReleaseProfile>
-                        <pushChanges>false</pushChanges>
-                        <localCheckout>true</localCheckout>
-                        <autoVersionSubmodules>true</autoVersionSubmodules>
-                    </configuration>
-                </plugin>
-
-                <!--
-                  Do a license check by running       : mvn license:check
-                  Update the license check by running : mvn license:format
-                -->
-                <plugin>
-                    <groupId>com.mycila.maven-license-plugin</groupId>
-                    <artifactId>maven-license-plugin</artifactId>
-                    <version>1.9.0</version>
-                    <configuration>
-                        <header>license-header.txt</header>
-                        <excludes>
-                            <exclude>**/*.md</exclude>
-                            <exclude>.*/**</exclude>
-                            <exclude>license.txt</exclude>
-                        </excludes>
-                    </configuration>
-                </plugin>
-=======
->>>>>>> f4c46927
             </plugins>
         </pluginManagement>
     </build>
